import React from 'react';
import { useState } from 'react';
import {
  Home,
  LayoutDashboard,
  Brain,
  Bookmark,
  TrendingUp,
  Settings,
  User,
  HelpCircle,
  LogOut,
  ExternalLink,
  Edit,
  Clipboard,
  Camera,
} from 'lucide-react';
import { useAuth } from '../context/AuthContext';
import { useProfileData } from '../hooks/useProfileData';
import PersonalTab from '../components/PersonalTab';
import CareerProfileTab from '../components/CareerProfileTab';
import EducationTab from '../components/EducationTab';
import ExperienceTab from '../components/ExperienceTab';
import ProjectsTab from '../components/ProjectsTab';
import AITab from '../components/AITab';
import { SidebarLayout, SidebarItem } from '../components/SidebarLayout';

export default function Profile() {
  const [activeTab, setActiveTab] = useState('Personal');
  const { user, logout } = useAuth();

  // Use the custom hook for all profile data and logic
  const {
    loading,
    error,
    profileData,
    personalInfo,
    careerProfile,
    education,
    experience,
    projects,
    aiPreferences,
    setPersonalInfo,
    setCareerProfile,
    setEducation,
    setExperience,
    setProjects,
    setAIPreferences,
    fetchProfileData,
    handleSave,
    addEducation,
    deleteEducationEntry,
    addExperience,
    deleteExperienceEntry,
    addProject,
    deleteProjectEntry
  } = useProfileData();

  const tabs = ['Personal', 'Career Profile', 'Education', 'Experience', 'Projects', 'AI'];

  if (loading) {
    return (
      <div className="flex min-h-screen bg-gray-100 items-center justify-center">
        <div className="text-center">
          <div className="animate-spin rounded-full h-12 w-12 border-b-2 border-blue-600 mx-auto mb-4"></div>
          <p className="text-gray-600">Loading profile...</p>
        </div>
      </div>
    );
  }

  if (error) {
    return (
      <div className="flex min-h-screen bg-gray-100 items-center justify-center">
        <div className="text-center bg-white p-8 rounded-lg shadow-md">
          <p className="text-red-600 mb-4">Failed to load profile data</p>
          <p className="text-gray-600 mb-4">{error}</p>
          <button 
            onClick={fetchProfileData}
            className="px-4 py-2 bg-blue-600 text-white rounded hover:bg-blue-700"
          >
            Try Again
          </button>
        </div>
      </div>
    );
  }

  return (
<<<<<<< HEAD
    <div className="flex min-h-screen bg-gray-100">
      {/* Sidebar */}
      <aside className="w-64 bg-white p-4 border-r flex flex-col justify-between">
        <div>
          <h2 className="text-2xl font-bold text-blue-700 mb-6">Hues Apply</h2>
          <nav className="space-y-2">
            <Link to="/" className="flex items-center text-black font-semibold gap-2 px-2 py-1 rounded hover:bg-gray-200">
              <Home size={18} /> Home
            </Link>
            <Link to="/dashboard" className="flex items-center text-black font-semibold gap-2 px-2 py-1 rounded hover:bg-gray-200">
              <LayoutDashboard size={18} /> Dashboard
            </Link>
            <Link to="/admin" className="flex items-center text-black font-semibold gap-2 px-2 py-1 rounded hover:bg-gray-200">
              <Settings size={18} /> Admin Panel
            </Link>
            <div className="flex items-center text-black font-semibold gap-2 px-2 py-1 rounded cursor-pointer hover:bg-gray-200">
              <Brain size={18} /> My AI Matches
            </div>
            <div className="flex items-center text-black font-semibold gap-2 px-2 py-1 rounded cursor-pointer hover:bg-gray-200">
              <Bookmark size={18} /> Saved jobs
            </div>
            <div className="flex items-center text-black font-semibold gap-2 px-2 py-1 rounded cursor-pointer hover:bg-gray-200">
              <TrendingUp size={18} /> Progress tracker
            </div>
          </nav>
        </div>

        <div className="mb-10">
          <div className="space-y-2 text-sm text-gray-600 mb-6">
            <Link to="/settings" className="flex items-center gap-2 hover:text-blue-600">
              <Settings size={16} /> Settings
            </Link>
            <div className="flex items-center gap-2 text-blue-600 bg-blue-50 px-2 py-1 rounded">
              <User size={16} /> Profile
            </div>
            <Link to="/help" className="flex items-center gap-2 hover:text-blue-600">
              <HelpCircle size={16} /> Help Center
            </Link>
            <button 
              onClick={logout} 
              className="flex items-center gap-2 hover:text-blue-600 w-full text-left"
            >
              <LogOut size={16} /> Logout
            </button>
          </div>
          <div className="pt-4 border-t">
            <div className="text-sm font-medium">
              {personalInfo.name || `${user?.first_name || ''} ${user?.last_name || ''}`.trim() || 'User'}
            </div>
            <div className="text-xs text-gray-500">{personalInfo.email || user?.email || 'email@example.com'}</div>
          </div>
        </div>
      </aside>
=======
>>>>>>> 61c051f3

    <div className="flex min-h-screen bg-gray-100">
        
      {/* Main Content */}
      <main className="flex-1 relative">
        {/* Header */}
      <div className="absolute top-0 left-0 w-full h-56 bg-gradient-to-r from-blue-600 to-blue-400 bg-stars z-0">
        <div className="relative z-10 px-12 pt-10">
          <h1 className="text-3xl font-semibold text-white">Welcome, I’m your AI buddy</h1>
          <p className="text-blue-100 mt-1 text-sm">Complete your profile</p>
        </div>

        <div className="flex left-2.5 mt-6 mx-6 gap-6">
          {/* Profile Sidebar */}
          <div className="w-72 bg-white rounded-xl shadow-sm p-6 border">
            {/* Profile Image */}
            <div className="text-center">
              <div className="relative w-24 h-24 rounded-full mx-auto overflow-hidden border-4 border-white shadow-md">
                {profileData?.profile_picture ? (
                  <img
                    src={profileData.profile_picture || '/hero/userprofile.svg'}
                    alt="Profile"
                    className="w-full h-full object-cover"
                  />
                ) : (
                  <User size={48} className="text-gray-500 w-full h-full flex items-center justify-center" />
                )}

                {/* Camera Icon Overlay */}
                <div className="absolute bottom-0 right-0 bg-white p-1 rounded-full shadow-md">
                  <Camera size={16} className="text-blue-600" />
                </div>
              </div>

              {/* Name & Title */}
              <h3 className="mt-4 font-semibold text-lg text-gray-900">
                {personalInfo.name || `${user?.first_name || ''} ${user?.last_name || ''}`.trim() || 'User'}
              </h3>
              <p className="text-sm text-gray-500">{careerProfile.jobTitle || 'Job Title'}</p>
            </div>

            {/* Stats */}
            <div className="mt-6 space-y-2 text-sm">
              <div className="flex justify-between text-gray-700">
                <span>Opportunities applied</span>
                <span className="font-medium text-orange-500">32</span>
              </div>
              <div className="flex justify-between text-gray-700">
                <span>Opportunities won</span>
                <span className="font-medium text-green-600">26</span>
              </div>
              <div className="flex justify-between text-gray-700">
                <span>Current Opportunities</span>
                <span className="font-medium text-blue-600">06</span>
              </div>
            </div>

            {/* View Profile Button */}
            <button className="w-full mt-6 py-2 text-sm text-blue-600 font-medium border border-blue-600 rounded-md hover:bg-blue-50 transition">
              View public profile
            </button>

            {/* Profile Link */}
            <div className="mt-4 bg-gray-100 text-blue-600 text-xs rounded-md p-2 flex items-center justify-between">
              <div className="truncate flex items-center">
                <ExternalLink size={12} className="mr-1" />
                https://www.abc...
              </div>
              <Clipboard size={12} className="ml-2 cursor-pointer" />
            </div>
          </div>


          {/* Profile Form */}
          <div className="flex-1 p-6 bg-white rounded-xl shadow-sm border">
            {/* Tab Navigation */}
            <div className="flex space-x-0 mb-6 border-b">
              {tabs.map((tab) => (
                <button
                  key={tab}
                  onClick={() => setActiveTab(tab)}
                  className={`px-6 py-3 font-medium border-b-2 transition-colors ${
                    activeTab === tab
                      ? 'border-blue-500 text-blue-600'
                      : 'border-transparent text-gray-600 hover:text-gray-800'
                  }`}
                >
                  {tab}
                </button>
              ))}
            </div>

            {/* Tab Content */}
            <div className="bg-white rounded-lg p-6">
              {activeTab === 'Personal' && (
                <PersonalTab 
                  personalInfo={personalInfo}
                  setPersonalInfo={setPersonalInfo}
                />
              )}

              {activeTab === 'Career Profile' && (
                <CareerProfileTab 
                  careerProfile={careerProfile}
                  setCareerProfile={setCareerProfile}
                />
              )}

              {activeTab === 'Education' && (
                <EducationTab
                  education={education}
                  setEducation={setEducation}
                  addEducation={addEducation}
                  deleteEducationEntry={deleteEducationEntry}
                />
              )}

              {activeTab === 'Experience' && (
                <ExperienceTab
                  experience={experience}
                  setExperience={setExperience}
                  addExperience={addExperience}
                  deleteExperienceEntry={deleteExperienceEntry}
                />
              )}

              {activeTab === 'Projects' && (
                <ProjectsTab
                  projects={projects}
                  setProjects={setProjects}
                  addProject={addProject}
                  deleteProjectEntry={deleteProjectEntry}
                />
              )}

              {activeTab === 'AI' && (
                <AITab
                  aiPreferences={aiPreferences}
                  setAIPreferences={setAIPreferences}
                />
              )}

              {/* Action Buttons */}
              <div className="flex justify-between mt-8 pt-6 border-t">
                <button className="px-6 py-2 text-gray-600 border border-gray-300 rounded hover:bg-gray-50">
                  Previous
                </button>
                <button 
                  onClick={() => handleSave(activeTab)}
                  disabled={loading}
                  className="px-6 py-2 bg-blue-600 text-white rounded hover:bg-blue-700 disabled:opacity-50"
                >
                  {loading ? 'Saving...' : (activeTab === 'AI' ? 'Save' : 'Next')}
                </button>
              </div>
            </div>
          </div>
        </div>
      </div>
      </main>
    </div>
  );
}

<|MERGE_RESOLUTION|>--- conflicted
+++ resolved
@@ -87,62 +87,6 @@
   }
 
   return (
-<<<<<<< HEAD
-    <div className="flex min-h-screen bg-gray-100">
-      {/* Sidebar */}
-      <aside className="w-64 bg-white p-4 border-r flex flex-col justify-between">
-        <div>
-          <h2 className="text-2xl font-bold text-blue-700 mb-6">Hues Apply</h2>
-          <nav className="space-y-2">
-            <Link to="/" className="flex items-center text-black font-semibold gap-2 px-2 py-1 rounded hover:bg-gray-200">
-              <Home size={18} /> Home
-            </Link>
-            <Link to="/dashboard" className="flex items-center text-black font-semibold gap-2 px-2 py-1 rounded hover:bg-gray-200">
-              <LayoutDashboard size={18} /> Dashboard
-            </Link>
-            <Link to="/admin" className="flex items-center text-black font-semibold gap-2 px-2 py-1 rounded hover:bg-gray-200">
-              <Settings size={18} /> Admin Panel
-            </Link>
-            <div className="flex items-center text-black font-semibold gap-2 px-2 py-1 rounded cursor-pointer hover:bg-gray-200">
-              <Brain size={18} /> My AI Matches
-            </div>
-            <div className="flex items-center text-black font-semibold gap-2 px-2 py-1 rounded cursor-pointer hover:bg-gray-200">
-              <Bookmark size={18} /> Saved jobs
-            </div>
-            <div className="flex items-center text-black font-semibold gap-2 px-2 py-1 rounded cursor-pointer hover:bg-gray-200">
-              <TrendingUp size={18} /> Progress tracker
-            </div>
-          </nav>
-        </div>
-
-        <div className="mb-10">
-          <div className="space-y-2 text-sm text-gray-600 mb-6">
-            <Link to="/settings" className="flex items-center gap-2 hover:text-blue-600">
-              <Settings size={16} /> Settings
-            </Link>
-            <div className="flex items-center gap-2 text-blue-600 bg-blue-50 px-2 py-1 rounded">
-              <User size={16} /> Profile
-            </div>
-            <Link to="/help" className="flex items-center gap-2 hover:text-blue-600">
-              <HelpCircle size={16} /> Help Center
-            </Link>
-            <button 
-              onClick={logout} 
-              className="flex items-center gap-2 hover:text-blue-600 w-full text-left"
-            >
-              <LogOut size={16} /> Logout
-            </button>
-          </div>
-          <div className="pt-4 border-t">
-            <div className="text-sm font-medium">
-              {personalInfo.name || `${user?.first_name || ''} ${user?.last_name || ''}`.trim() || 'User'}
-            </div>
-            <div className="text-xs text-gray-500">{personalInfo.email || user?.email || 'email@example.com'}</div>
-          </div>
-        </div>
-      </aside>
-=======
->>>>>>> 61c051f3
 
     <div className="flex min-h-screen bg-gray-100">
         
