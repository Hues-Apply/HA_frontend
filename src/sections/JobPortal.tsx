--- conflicted
+++ resolved
@@ -111,39 +111,6 @@
 
       {/* Main Content */}
       <main className="flex-1 p-6">
-<<<<<<< HEAD
-        <div className="flex justify-between items-center mb-2">
-          <h1 className="text-xl font-semibold">Welcome back, Adam 😎</h1>
-        </div>
-        <div className="mb-4">
-          <p className="text-sm text-gray-600">Here's what is happening with your job search applications</p>
-        </div>
-
-        {/* New Opportunity Type Tabs */}
-        <div className="flex gap-4 mb-6">
-          <button
-            className={`px-4 py-2 rounded-full font-semibold border transition ${activeTab === 'jobs' ? 'bg-blue-500 text-white border-blue-500' : 'bg-white text-blue-500 border-blue-500 hover:bg-blue-50'}`}
-            onClick={() => setActiveTab('jobs')}
-          >
-            Jobs
-          </button>
-          <button
-            className={`px-4 py-2 rounded-full font-semibold border transition ${activeTab === 'scholarships' ? 'bg-green-500 text-white border-green-500' : 'bg-white text-green-500 border-green-500 hover:bg-green-50'}`}
-            onClick={() => setActiveTab('scholarships')}
-          >
-            Scholarships
-          </button>
-          <button
-            className={`px-4 py-2 rounded-full font-semibold border transition ${activeTab === 'grants' ? 'bg-purple-500 text-white border-purple-500' : 'bg-white text-purple-500 border-purple-500 hover:bg-purple-50'}`}
-            onClick={() => setActiveTab('grants')}
-          >
-            Grants
-          </button>
-        </div>
-
-        {/* Content Switcher */}
-        {activeTab === 'jobs' && (
-=======
         
         <div className="flex justify-between items-center mb-6">
           {showSearch ? (                  <div className="relative w-full max-w-lg">
@@ -194,7 +161,6 @@
           <p className="text-sm text-gray-600">Here's what is happening with your job search applications</p>
         </div>     
         {activeSection === 'dashboard' && (
->>>>>>> 437c0be4
           <div className="space-y-8">
             {/* Profile Completion Nudge */}
             <ProfileCompletion />
@@ -204,13 +170,8 @@
                 ...filter,
                 ordering: '-created_at',
                 show_expired: false
-<<<<<<< HEAD
-              }}
-              title="Latest Opportunities"
-=======
               }} 
               title="My AI Matches"
->>>>>>> 437c0be4
             />
            <OpportunityList 
               filters={{}} 
