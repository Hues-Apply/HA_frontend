--- conflicted
+++ resolved
@@ -63,16 +63,8 @@
         <Route path="/verify-email" element={<VerifyEmail />} />
         <Route path="/users-list" element={<UsersList />} />        {/* Protected routes without main layout */}
         <Route element={<ProtectedRoute />}>
-<<<<<<< HEAD
           <Route path="/dashboard" element={<JobPortal />} />
           <Route path="/profile" element={<Profile />} />
-          <Route path="/admin" element={<AdminDashboard />} />
-=======
-          <Route element={<SidebarWrapper />}>
-            <Route path="/dashboard" element={<JobPortal />} />
-            <Route path="/profile" element={<Profile />} />
-          </Route>
->>>>>>> 61c051f3
         </Route>
         {/* Protected onboarding routes without main layout */}
         <Route element={<ProtectedRoute />}>
